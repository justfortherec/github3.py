[tox]
<<<<<<< HEAD
envlist = py26,py27,py32,py33,py34,pypy,{py27,py34}-flake8

[testenv]
pip_pre = False
deps = -rdev-requirements.txt
commands = py.test

[testenv:pypy]
deps =
    -rdev-requirements.txt
    unittest2
commands = py.test

[testenv:py26]
deps =
    -rdev-requirements.txt
    unittest2
commands = py.test

[testenv:py27]
deps =
    -rdev-requirements.txt
    unittest2
commands = py.test

[testenv:py27-flake8]
basepython = python2.7
deps =
    flake8
    flake8-docstrings
commands = flake8 github3/

[testenv:py34-flake8]
basepython = python3.4
deps =
    flake8
    flake8-docstrings
commands = flake8 github3/
=======
envlist = py26,py27,py32,py33,py34,pypy,{py27,py34}-flake8,docstrings

[testenv]
pip_pre = False
deps =
    -rdev-requirements.txt
    pypy,py26,py27: unittest2
commands = py.test {posargs}

[testenv:py27-flake8]
basepython = python2.7
deps =
    flake8
commands = flake8 {posargs} github3/

[testenv:py34-flake8]
basepython = python3.4
deps =
    flake8
commands = flake8 {posargs} github3/

[testenv:docstrings]
deps =
    flake8
    flake8-docstrings
commands = flake8 {posargs} github3/ tests/unit/ tests/integration/
>>>>>>> 8b3d8c4a

[pytest]
addopts = -q
norecursedirs = *.egg .git .* _*<|MERGE_RESOLUTION|>--- conflicted
+++ resolved
@@ -1,44 +1,4 @@
 [tox]
-<<<<<<< HEAD
-envlist = py26,py27,py32,py33,py34,pypy,{py27,py34}-flake8
-
-[testenv]
-pip_pre = False
-deps = -rdev-requirements.txt
-commands = py.test
-
-[testenv:pypy]
-deps =
-    -rdev-requirements.txt
-    unittest2
-commands = py.test
-
-[testenv:py26]
-deps =
-    -rdev-requirements.txt
-    unittest2
-commands = py.test
-
-[testenv:py27]
-deps =
-    -rdev-requirements.txt
-    unittest2
-commands = py.test
-
-[testenv:py27-flake8]
-basepython = python2.7
-deps =
-    flake8
-    flake8-docstrings
-commands = flake8 github3/
-
-[testenv:py34-flake8]
-basepython = python3.4
-deps =
-    flake8
-    flake8-docstrings
-commands = flake8 github3/
-=======
 envlist = py26,py27,py32,py33,py34,pypy,{py27,py34}-flake8,docstrings
 
 [testenv]
@@ -65,7 +25,6 @@
     flake8
     flake8-docstrings
 commands = flake8 {posargs} github3/ tests/unit/ tests/integration/
->>>>>>> 8b3d8c4a
 
 [pytest]
 addopts = -q
