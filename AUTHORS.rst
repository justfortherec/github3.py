Development Lead
----------------

- Ian Cordasco <graffatcolmingov@gmail.com>

- Matt Chung (@itsmemattchung)

Maintainer(s)
`````````````

- Barry Morrison (@esacteksab)

- Matt Chung (@itsmemattchung)

Requests
````````

- Kenneth Reitz <me@kennethreitz.com>

Design Advice
-------------

- Kenneth Reitz

Contributors
------------

- Dominik Dabrowski (@doda)

- Dave Lacey (@davelxmos)

- James Sullivan (@jsullivanlive)

- Dennis Kaarsemaker (@seveas)

- Hong Minhee (@dahlia)

- Paul Swartz (@paulswartz)

- Kristian Glass (@doismellburning)

- Alejandro Gómez (@alejandrogomez)

- Tom Parker (@palfrey)

- Malcolm Box (@mbox)

- Tom Petr (@tpetr)

- David Pachura (@detenebrator)

- Barry Morrison (@esacteksab)

- James Pearson (@xiongchiamiov)

- INADA Naoki (@methane)

- Matias Bordese (@matiasb)

- Aleksey Ostapenko (@kbakba)

- Vincent Driessen (@nvie)

- Philip Chimento (@ptomato)

- Benjamin Gilbert (@bgilbert)

- Daniel Johnson (@danielj7)

- David Moss (@damoss007)

- John Barbuto (@jbarbuto)

- Nikolay Bryskin (@nikicat)

- Tomi Äijö (@tomiaijo)

- jnothman (@jnothman)

- Cameron Davidson-Pilon (@CamDavidsonPilon)

- Alex Couper (@alexcouper)

- Marc Abramowitz (@msabramo)

- Adrian Moisey (@adrianmoisey)

- Bryce Boe (@bboe)

- Ryan Weald (@rweald)

- Lars Holm Nielsen (@larshankat)

- Ryan Pitts (@ryanpitts)

- Jürgen Hermann (@jhermann)

- Antoine Giraudmaillet (@antoine-g)

- Paulus Schoutsen (@balloob)

- Nolan Bruabker (@nrb)

- Marcin Wielgoszewski (@mwielgoszewski)

- Omri Harel (@omriharel)

- Noel Lee (@noellee)

- Sourav Singh(@souravsingh)

- Matt Chung (@itsmemattchung)

- Martin Ek (@ekmartin)

- Chris Thompson (@notyetsecure)

- Bastien Gandouet (@b4stien)

- Usman Ehtesham Gul (@ueg1990)

- Derek Gustafson (@degustaf)

- Christophe Lecointe (@christophelec)

- Abhijeet Kasurde (@akasurde)

- Matthew Krueger (@mlkrueger1987)

- Dejan Svetec (@dsvetec)

- Billy Keyes (@bluekeyes)

- Evan Borgstrom (@borgstrom)

- Jordan Moldow (@jmoldow)

- Goodwillcoding (@goodwillcoding)

- Andreas Backx (@AndreasBackx)

- Alexander Koshelev <daevaorn@gmail.com>

- Gabi Davar (@mindw)

<<<<<<< HEAD
- Björn Kautler (@Vampire)
=======
- David Prothero (@dprothero)
>>>>>>> f41a30d1
<|MERGE_RESOLUTION|>--- conflicted
+++ resolved
@@ -143,8 +143,6 @@
 
 - Gabi Davar (@mindw)
 
-<<<<<<< HEAD
 - Björn Kautler (@Vampire)
-=======
-- David Prothero (@dprothero)
->>>>>>> f41a30d1
+
+- David Prothero (@dprothero)