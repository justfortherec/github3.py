--- conflicted
+++ resolved
@@ -3,14 +3,12 @@
 History/Changelog
 -----------------
 
-<<<<<<< HEAD
 .. include:: ./LATEST_VERSION_NOTES.rst
-=======
+
 0.9.1: 2014-08-10
 ~~~~~~~~~~~~~~~~~
 
 - Correct Repository attribute ``fork_count`` should be ``forks_count``
->>>>>>> 7ed3d0ce
 
 0.9.0: 2014-05-04
 ~~~~~~~~~~~~~~~~~
